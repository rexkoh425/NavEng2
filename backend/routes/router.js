--- conflicted
+++ resolved
@@ -25,32 +25,7 @@
     }
 }
 
-<<<<<<< HEAD
 async function template_instructions(distance , arrow_direction , levels , node_id , track_floor){
-=======
-async function node_id_to_room_num(node_id){
-    if(typeof(node_id) == "number"){
-        try {
-            // Query the 'users' table for a specific user by ID
-            const { data, error } = await supabase
-                .from('pictures')
-                .select('room_num')
-                .eq('node_id', node_id);
-            if (error) {
-                throw error;
-            }
-            return data[0].room_num;
-
-        } catch (error) {
-            throw new Error("node_id to room_num cannot query database");
-        } 
-    }else{
-        return node_id;
-    }
-}
-
-async function template_instructions(distance , arrow_direction , levels){
->>>>>>> 1338f369
     
     arrow_direction = await ENUM_to_left_right(arrow_direction);
     
