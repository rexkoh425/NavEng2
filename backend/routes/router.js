--- conflicted
+++ resolved
@@ -1315,11 +1315,8 @@
     }
     await TotalResult.convert_to_instructions();
     let TotalResultObj = TotalResult.get_object();
-<<<<<<< HEAD
+
     for(let i =  0; i < destinations.length ; i ++){
-=======
-    for (let i = 0; i < destinations.length ; i ++) {
->>>>>>> f691bbf7
         destinations[i] = await node_id_to_room_num(destinations[i]);
     }
     TotalResultObj['Destinations'] = destinations;
