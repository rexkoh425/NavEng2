--- conflicted
+++ resolved
@@ -357,22 +357,12 @@
     }
 
     let blocked_array = await get_blocked();
-<<<<<<< HEAD
-    blocked_array.push(inputData.current_blocked - 1);
-    let non_sheltered = [];
-    //if(inputData.sheltered == true){
-        non_sheltered = await get_non_sheltered();
-    //}
-    let mergedArray = Array.from(new Set([...blocked_array, ...non_sheltered]));
-    debug_log(mergedArray);
-=======
     console.log(inputData.current_blocked)
     blocked_array.push(inputData.current_blocked - 1);
     let non_sheltered = await get_non_sheltered();
     let mergedArray = Array.from(new Set([...blocked_array, ...non_sheltered]));
     debug_log(mergedArray);
 
->>>>>>> ce453fd0
     
     debug_log(inputData);
     debug_log(typeof(inputData.source));
