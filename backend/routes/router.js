--- conflicted
+++ resolved
@@ -682,18 +682,15 @@
 router.post('/blockRefresh' , async (req ,res) => { 
     
     const inputData = req.body;
-<<<<<<< HEAD
-
-    if((inputData.MultiStopArray.length < 3) && inputData.sourceLocation && inputData.destinationLocation) {
-        inputData.MultiStopArray = ([inputData.sourceLocation, inputData.destinationLocation])
-    }
-=======
     
     if((inputData.MultiStopArray.length < 3) && inputData.sourceLocation && inputData.destinationLocation) {
         inputData.MultiStopArray = ([inputData.sourceLocation, inputData.destinationLocation])
     }
     /*
->>>>>>> f4828ca6
+
+    if((inputData.MultiStopArray.length < 3) && inputData.sourceLocation && inputData.destinationLocation) {
+        inputData.MultiStopArray = ([inputData.sourceLocation, inputData.destinationLocation])
+    }
     if(inputData.MultiStopArray.length < 2){
         console.log("data incorrectly labelled or source and destination not filled")  
         return res.send({HTML : "<p>sorry no path is available</p>" , Distance : 0 });
