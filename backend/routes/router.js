--- conflicted
+++ resolved
@@ -11,7 +11,6 @@
 const supabase = createClient(supabaseUrl, supabaseKey);
 const no_alt_path_url = 'https://bdnczrzgqfqqcoxefvqa.supabase.co/storage/v1/object/public/Pictures/Specials/No_alternate_path.png?t=2024-06-22T15%3A22%3A29.729Z' ;
 const database_down_url = 'https://bdnczrzgqfqqcoxefvqa.supabase.co/storage/v1/object/public/Pictures/Specials/No_alternate_path.png?t=2024-06-22T15%3A22%3A29.729Z';
-<<<<<<< HEAD
 
 class database{
     constructor(){
@@ -338,8 +337,6 @@
 }
 
 const supa = new database();
-=======
->>>>>>> ef28bb92
 
 function debug_log(input){
     let debug = false;
@@ -378,20 +375,13 @@
         }
         return `Go ${arrow_direction} ${levels} level from level ${start_end.start} to level ${start_end.end}`;
     }else if(arrow_direction == 'Straight' || arrow_direction == 'None'){
-<<<<<<< HEAD
+
         const type = await supa.get_type(node_id);
 
         if(type == 'Elevator' || type == 'Stairs'){
             return `Exit the ${type}`;
         }
-=======
-        
-        const type = await get_type(node_id);
-        if(type == 'Elevator' || type == 'Stairs'){
-            return `Exit the ${type}`;
-        }
-        
->>>>>>> ef28bb92
+
         if ((distance / 10) > 1) {
             return `Walk Straight for ${distance / 10} metres` ;
         }
@@ -459,10 +449,7 @@
         case "6" :
             return "5";
         default : 
-<<<<<<< HEAD
-        
-=======
->>>>>>> ef28bb92
+
             return "no opposite";
     }
 }
@@ -533,61 +520,12 @@
 
     }
     return await NESW_ENUM(outgoing_str);
-<<<<<<< HEAD
 }
 
 async function is_moving_up_down(incoming , outgoing){
     const UP = "45";
     const DOWN = "-45";
     return (incoming == UP && outgoing == UP) || (incoming == DOWN && outgoing == DOWN);
-=======
-}
-
-async function is_moving_up_down(incoming , outgoing){
-    const UP = "45";
-    const DOWN = "-45";
-    return (incoming == UP && outgoing == UP) || (incoming == DOWN && outgoing == DOWN);
-}
-
-async function room_num_to_node_id(room_number){
-    if(typeof(room_number) == "string"){
-        try {
-            const { data, error } = await supabase
-                .from('pictures')
-                .select('node_id')
-                .eq('room_num', `${room_number}`);
-            if (error) {
-                throw error;
-            }
-            return data[0].node_id;
-
-        } catch (error) {
-            throw new Error("room_num to node_id cannot query database");
-        } 
-    }else{
-        return room_number;
-    }
-}
-
-async function node_id_to_room_num(node_id){
-    if(typeof(node_id) == "number"){
-        try {
-            const { data, error } = await supabase
-                .from('pictures')
-                .select('room_num')
-                .eq('node_id', node_id);
-            if (error) {
-                throw error;
-            }
-            return data[0].room_num;
-
-        } catch (error) {
-            throw new Error("node_id to room_num cannot query database");
-        } 
-    }else{
-        return node_id;
-    }
->>>>>>> ef28bb92
 }
 
 async function get_diff(expected , query){
@@ -620,51 +558,6 @@
     }
 }
 
-<<<<<<< HEAD
-=======
-async function get_non_sheltered(){
-    try {
-        
-        const { data, error } = await supabase
-            .from('block_shelter')
-            .select('id')
-            .eq('sheltered', false);
-        if (error) {
-            throw error;
-        }
-        let non_sheltered = []
-        for(const element of data){
-            non_sheltered.push(element.id);
-        }
-        return non_sheltered;
-
-    } catch (error) {
-        throw new Error("get_non_sheltered cannot query database");
-    }
-}
-
-async function get_stairs(){
-    try { 
-        const { data, error } = await supabase
-            .from('pictures')
-            .select('node_id')
-            .eq('self_type', 'Stairs');
-        if (error) {
-            throw error;
-        }
-        let stairs = [];
-        for(const element of data){
-            stairs.push(element.node_id);
-        }
-        stairs = [...new Set(stairs)];
-        return stairs;
-
-    } catch (error) {
-        throw new Error("get_stairs cannot query database");
-    }
-}
-
->>>>>>> ef28bb92
 async function dir_string_to_ENUM(input){
     switch(input){
         case "North" :
@@ -735,10 +628,7 @@
         
         cppProcess.stdout.on('data', async (cpp_data) => {
             try {
-<<<<<<< HEAD
-               
-=======
->>>>>>> ef28bb92
+
                 const outputData = cpp_data.toString().split("|");
                 let nodes = outputData[0].split(",");
                 if(nodes.length == 1){
@@ -841,14 +731,9 @@
                     debug_array[debug_array_index] = result.unique_id;
                     debug_array_index++;
                 });
-<<<<<<< HEAD
-                
+         
                 const final = fixedLengthArray.join(' ');
-                
-=======
-            
-                const final = fixedLengthArray.join(' ');
->>>>>>> ef28bb92
+
                 const FinalResults = {
                     Expected : nodes.length ,
                     Queried : data_length , 
@@ -958,11 +843,7 @@
                     }
                 }
                 nodes[directions.length] += "67";
-<<<<<<< HEAD
-
-=======
-        
->>>>>>> ef28bb92
+
                 const { data, error } = await supabase
                     .from('pictures')
                     .select('unique_id , filepath')
@@ -988,11 +869,7 @@
                     debug_array[debug_array_index] = result.unique_id;
                     debug_array_index++;
                 });
-<<<<<<< HEAD
-
-=======
-                
->>>>>>> ef28bb92
+
                 fixedLengthArray.pop();
                 nodes_path.pop();
                 nodes.pop();
@@ -1213,17 +1090,8 @@
             input = [{feedback_type : feedbackType , bug_details : null , nodes : nodes}];    
         }
 
-<<<<<<< HEAD
         await supa.insert_feedback(input);
-=======
-        const { error } = await supabase
-            .from('feedback')
-            .insert(input);
-        if (error) {
-            throw error;
-        }
->>>>>>> ef28bb92
-        
+      
     } catch (error) {
         res.status(500).send({ message : 'Failed to add data to database.' }); 
     }
@@ -1250,19 +1118,9 @@
     const AllFailedLocations = req.body;
     
     try {
-<<<<<<< HEAD
+
         await supa.insert_failed_locations(AllFailedLocations);
-=======
-        for (const element of AllFailedLocations) {
-        
-            const { error } = await supabase
-                .from('failedtest')
-                .insert([{ source: `${element.source}`, destination: `${element.destination}` }]);
-            if (error) {
-                throw error;
-            }
-        }
->>>>>>> ef28bb92
+
         res.send({ message : 'Data added to database successfully.' }); 
     } catch (error) {
         res.status(500).send({ message : 'Failed to append data to database.'}); 
@@ -1272,18 +1130,9 @@
 router.post('/DeleteFailedLocations', async (req, res) => {
 
     try {
-<<<<<<< HEAD
+
         await supa.delete_failed_locations();
-=======
-        const { error } = await supabase
-            .from('failedtest')
-            .delete()
-            .gt('id', 0); // Condition equivalent to 'id > 0'
-
-        if (error) {
-            throw error;
-        }
->>>>>>> ef28bb92
+
         res.send({ message : 'Data deleted from database successfully.'}); 
     } catch (error) {
         res.status(500).send({ message : 'Failed to delete data from database.'}); 
@@ -1291,21 +1140,14 @@
 });
 
 router.post('/formPost' , async (req ,res) => { 
-<<<<<<< HEAD
- 
-=======
-   
->>>>>>> ef28bb92
+
     const inputData = req.body;
     
     let destinations = inputData.MultiStopArray;
     const first_room = destinations[0];
     let mergedArray = [];
     if(inputData.MultiStopArray.length < 2){
-<<<<<<< HEAD
-        
-=======
->>>>>>> ef28bb92
+
         return res.send({HTML : no_alt_path_url , passed : false , error_can_handle : false , message : "no destination"});
     }
 
@@ -1313,12 +1155,9 @@
         for(let i =  0; i < destinations.length ; i ++){
             destinations[i] = await supa.room_num_to_node_id(destinations[i]);
         }
-<<<<<<< HEAD
-       
+   
         let blocked_array = await supa.get_blocked();
-=======
-        let blocked_array = await get_blocked();
->>>>>>> ef28bb92
+
         for(let i = 0 ; i < inputData.blocked_array.length ; i++){
             blocked_array.push(inputData.blocked_array[i]);
         }
@@ -1331,10 +1170,7 @@
             stairs = await supa.get_stairs();
         }
         mergedArray = Array.from(new Set([...blocked_array, ...non_sheltered , ...stairs]));
-<<<<<<< HEAD
-        
-=======
->>>>>>> ef28bb92
+
     }catch(error){
         return res.send({HTML : database_down_url , passed : false , error_can_handle : false , message : "query error"});
     }
@@ -1356,11 +1192,7 @@
             }else{
                 await TotalResult.append_stops(TotalResult.Expected);
             }
-<<<<<<< HEAD
-            
-=======
-           
->>>>>>> ef28bb92
+
         } catch(error){
             
             if(error.message == "cannot find dest"){
@@ -1381,11 +1213,7 @@
     let destinations = inputData.MultiStopArray;
     const first_room = destinations[0];
     if(inputData.MultiStopArray.length < 2){
-<<<<<<< HEAD
-       
-=======
-        
->>>>>>> ef28bb92
+
         return res.send({HTML : no_alt_path_url , passed : false , error_can_handle : false , message : "no destination"});
     }
     let blocked_node_component;
@@ -1414,11 +1242,9 @@
         }
         destinations.unshift(parseInt(b4_blocked_node_id));
         
-<<<<<<< HEAD
+
         let blocked_array = await supa.get_blocked();
-=======
-        let blocked_array = await get_blocked();
->>>>>>> ef28bb92
+
         for(let i = 0 ; i < inputData.blocked_array.length ; i++){
             blocked_array.push(inputData.blocked_array[i]);
         }
@@ -1485,15 +1311,9 @@
     const node_id = parseInt(node_string[0]);
     
     try {
-<<<<<<< HEAD
+
         await supa.update_blocked_node(node_id);
-=======
-        const { error } = await supabase
-        .from('block_shelter')
-        .update({ blocked : true })
-        .eq('id', node_id);
-        
->>>>>>> ef28bb92
+
         res.send({ message : 'Data added to database successfully.' , node : node_id} ); 
     } catch (error) {
         res.status(500).send( { message : 'Failed to append data to database.'  , node : node_id}); 
