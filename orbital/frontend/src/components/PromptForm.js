--- conflicted
+++ resolved
@@ -64,14 +64,11 @@
     const [pathInstructions, setPathInstructions] = useState([])
     const [blockedIndicator, setBlockedIndicator] = useState(false)
     const [submitTrigger, setSubmitTrigger] = useState(false)
-<<<<<<< HEAD
+
     const [Node_id_array , setNode_id_array] = useState([]);
-=======
     const [visited, setVisited] = useState(["0"])
     const [temp, setTemp] = useState([])
-    const [graphnodes, setGraphnodes] = useState([
-      ]) 
->>>>>>> 0ca522c8
+    const [graphnodes, setGraphnodes] = useState([]) ;
 
     const Local = process.env.REACT_APP_LOCAL;
     let websitelink = ""
@@ -282,10 +279,6 @@
 
         try {
             const response = await axios.post(websitelink + '/formPost', postData);
-<<<<<<< HEAD
-=======
-
->>>>>>> 0ca522c8
 
             // Update state variables with the response data
             setMessageError(response.data['HTML']);
@@ -297,12 +290,9 @@
             setStopsIndex(response.data['Stops_index']);
             setNode_id_array(response.data['nodes_path']);
             handleConvertToMetres(distArray);
-<<<<<<< HEAD
-            setBlockedIndicator(false);
-=======
+
             setBlockedIndicator(false)
             setVisited(["0"])
->>>>>>> 0ca522c8
 
             // Perform split operation inside the then block
             const arrayFromString = response.data['HTML'].split('<img src');
