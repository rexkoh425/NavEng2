import { useState, useEffect} from "react"
import axios from "axios"
import Box from '@mui/material/Box';
import TextField from '@mui/material/TextField';
import Button from '@mui/material/Button';
import { Typography } from "@mui/material";
import Autocomplete from '@mui/material/Autocomplete';
import ArrowRightIcon from '@mui/icons-material/ArrowRight';
import ArrowLeftIcon from '@mui/icons-material/ArrowLeft';

function PromptForm() {

<<<<<<< HEAD
    const [sourceLocation, setSourceLocation] = useState('')
    const [destinationLocation, setDestinationLocation] = useState('')
    const [messageError, setMessageError] = useState(``) //using messageError variable for html content as well
    const [selectData, setSelectData] = useState([])
    const [selectValue, setSelectValue] = useState('')
    const [formSubmitted, setFormSubmitted] = useState(false);
    const [arrayposition, setCount] = useState(0);
    let arrayFromString = messageError.split('<br>');

    const incrementCounter = (e) => {
        e.preventDefault();
        if(arrayposition !== (arrayFromString.length-2)) { //Using -2 due to nature of splitting string
            setCount(arrayposition + 1);
        }
      };

      const decrementCounter = (e) => {
        e.preventDefault();
        if(arrayposition !== (0)) {
            setCount(arrayposition - 1);
        }
      };
=======
    const [email, setEmail] = useState('')
    const [message, setMessage] = useState('')
    const [messageError, setMessageError] = useState(``)
    const [selectValue, setSelectValue] = useState('')
    const [formSubmitted, setFormSubmitted] = useState(false);
    //let HTMLstuff = ``
>>>>>>> 0e7aa06d

    useEffect( () => {
        let processing = true
        axiosFetchData(processing)
        return () => {
            processing = false
        }
    },[])
    
    const axiosFetchData = async(processing) => {
        //await axios.get('https://naveng-backend-vercel.vercel.app/users')
        await axios.get('http://localhost:4000/users')
        .then(res => {
            if (processing) {
            setSelectData(res.data)
        }
    })
        .catch(err => console.log("Fetch Error!!"))

    }

    const axiosPostData = async() => {
        const postData = {
            source: sourceLocation,
            destination: destinationLocation
            
        }

        //await axios.post("https://naveng-backend-vercel.vercel.app/formPost", postData)
        await axios.post("http://localhost:4000/formPost", postData)
        .then(res => setMessageError(res.data))
        arrayFromString = messageError.split('<img src');
    }
 
    const handleSubmit = (e) => {
        e.preventDefault()

        console.log(sourceLocation + ' | ' + selectValue + ' | ' + destinationLocation)
        
        if (sourceLocation === destinationLocation) {
            alert('Entries cannot be the same');
            return;
        }

        if (!destinationLocation) {
                setMessageError("Destination is empty. Please enter a Destination.")
            } else 
            {
                setMessageError("")
            }
        setMessageError("")
        setFormSubmitted(true);
        axiosPostData()     
    }
    const locations = ['EA-02-08', 'EA-02-09', 'EA-02-10', 'EA-02-11', 'EA-02-14', 'EA-02-16', 'EA-02-17', 'EA-02-18'];

    return (
        <>
<div style={{display: "flex", flexDirection: "row" }} >
    <div className="child1"><center>
        <form>
            <label className="StartAndEndLocation">Start Location</label>
            <Typography  className="description" sx={{marginBottom: "10px"}}>Search or select the location closest to you</Typography>
            <Autocomplete
            options={locations} sx={{ width: 250 }} renderInput={(params) => (
                <TextField {...params} label="Start Location"></TextField>
            )}
            onChange={(event, value) => {
                if (value) {
                    setSourceLocation(value);
                } else {
                    setSourceLocation(""); // Handle case when value is cleared
                }
            }
        }
            >
            </Autocomplete>
            <br></br>
            <br></br>
            <label className="StartAndEndLocation">End Location</label>
            <Typography className="description" sx={{marginBottom: "10px"}}>Search or select the location closest to your end point</Typography>
            
            <Autocomplete
            options={locations} sx={{ width: 250 }} renderInput={(params) => (
                <TextField {...params} label="End Location"></TextField>
            )}
            onChange={(event, value) => {
                if (value) {
                    setDestinationLocation(value);
                } else {
                    setDestinationLocation(""); // Handle case when value is cleared
                }
            }
        }
            >
            </Autocomplete>
            <br></br>
            <br></br>
            <Button variant="contained" type="submit" onClick={handleSubmit} sx ={{ bgcolor: "#cdd8e6", "&:hover": { bgcolor: "#F05C2C"}, }}>Submit</Button>
            <br></br>
            <br></br>
            <Box component="section" sx={{ p: 2, border: '1px grey', bgcolor: '#F5F5F5'}}>
            <h1 className="InstructionsTitle">How to use</h1>
            <p className="InstructionsContent">1) Simply select your closest starting and end location and click Submit!</p>
            <p className="InstructionsContent">2) Wait for the pictures to load...</p>
            <p className="InstructionsContent">3) The first and last picture show the doors to the starting location and end location respectively</p>
            <p className="InstructionsContent">4) With your back facing towards the door of your starting location, refer to the second picture onwards and follow the arrows!</p>
    </Box>
            
            

        </form>
        
        </center> </div>
        <div className="child2">
            {!formSubmitted 
            && <div><Box 
            component="section"  
            display="flex"
            alignItems="center"
             sx={{ p: 2, border: '1px grey', bgcolor: '#F5F5F5', height: "68vh", marginRight:"100px" , 
             textAlign: 'center', justifyContent: 'center', color: 'grey'}}>Please select the starting and ending <br></br> locations to view the pictures</Box></div>}
            {formSubmitted && <p className="imageCount">{arrayposition+1}/{arrayFromString.length-1}</p>}
             { formSubmitted && <div className="container">
             <Button variant="contained" type="submit" onClick={decrementCounter} sx ={{ bgcolor: "#D95328" , "&:hover": { bgcolor: "#F05C2C"}, minWidth: 'unset', textAlign: 'center !important', justifyContent: 'center' , px: '0px', py: '0px', display: "inline-block", height: "100px", width: "50px"}}><ArrowLeftIcon></ArrowLeftIcon></Button>
             <div className="htmlContent" dangerouslySetInnerHTML={{ __html: arrayFromString[arrayposition] }} />
          <Button variant="contained" type="submit" onClick={incrementCounter} sx ={{ bgcolor: "#D95328" , "&:hover": { bgcolor: "#F05C2C"}, minWidth: 'unset', textAlign: 'center !important', justifyContent: 'center', px: '0px', py: '0px', display: "inline-block", height: "100px", width: "50px"}}><ArrowRightIcon></ArrowRightIcon></Button>

        </div>}

        </div>
        </div>
        </>
    )
}

export default PromptForm<|MERGE_RESOLUTION|>--- conflicted
+++ resolved
@@ -10,8 +10,7 @@
 
 function PromptForm() {
 
-<<<<<<< HEAD
-    const [sourceLocation, setSourceLocation] = useState('')
+const [sourceLocation, setSourceLocation] = useState('')
     const [destinationLocation, setDestinationLocation] = useState('')
     const [messageError, setMessageError] = useState(``) //using messageError variable for html content as well
     const [selectData, setSelectData] = useState([])
@@ -33,14 +32,6 @@
             setCount(arrayposition - 1);
         }
       };
-=======
-    const [email, setEmail] = useState('')
-    const [message, setMessage] = useState('')
-    const [messageError, setMessageError] = useState(``)
-    const [selectValue, setSelectValue] = useState('')
-    const [formSubmitted, setFormSubmitted] = useState(false);
-    //let HTMLstuff = ``
->>>>>>> 0e7aa06d
 
     useEffect( () => {
         let processing = true
