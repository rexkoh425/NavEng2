--- conflicted
+++ resolved
@@ -40,7 +40,6 @@
     let arrayFromString = messageError.split('<br>');
     const [selectedFile, setSelectedFile] = useState(null);
     const [sheltered, setSheltered] = useState(false);
-    const [blockedNodeID , setBlockedNodeID] = useState('');
     const [blockedNodePOV , setBlockedNodePOV] = useState('');
     const [blockedNodeArrowDir , setBlockedNodeArrowDir] = useState('');
 
@@ -125,11 +124,7 @@
             destination: destinationLocation,
             Debugging: debug,
             current_blocked: blockedNodeID,
-<<<<<<< HEAD
             sheltered: sheltered
-=======
-            sheltered: sheltered,
->>>>>>> 6d3a6711
         };
 
         try {
@@ -157,12 +152,8 @@
             destination: destinationLocation,
             Debugging: debug,
             current_blocked: blockedNodeID,
-<<<<<<< HEAD
             b4_blocked_img_path : beforebeforeQuote,
             sheltered: sheltered
-=======
-            sheltered: sheltered,
->>>>>>> 6d3a6711
         };
 
         try {
