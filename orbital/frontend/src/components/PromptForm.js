--- conflicted
+++ resolved
@@ -47,7 +47,6 @@
     let arrayFromString = messageError.split('<br>');
     const [sheltered, setSheltered] = useState(false);
     const [NoStairs, setNoStairs] = useState(false);
-<<<<<<< HEAD
 
     const disableSubmitButton = (start, end) => {
         if (start !== '' && end !== '') 
@@ -90,10 +89,6 @@
         setMultiStopArray(duplicateArray)
 
     };
-=======
-    const [MultiStop , setMultiStop] = useState(false);
-    const [MultiStopArray , setMultiStopArray] = useState([]);//  
->>>>>>> 3639c963
 
     let parts = blocked.split('/');
     let remainder = parts.slice(8).join('/');
@@ -173,17 +168,10 @@
             destination: destinationLocation,
             Debugging: debug,
             current_blocked: blockedNodeID,
-<<<<<<< HEAD
             sheltered: sheltered,
             NoStairs: NoStairs,
             MultiStop: MultiStop,
             MultiStopArray: MultiStopArray,
-=======
-            sheltered: sheltered , 
-            NoStairs : NoStairs , 
-            MultiStop : MultiStop ,
-            MultiStopArray : MultiStopArray
->>>>>>> 3639c963
         };
 
         try {
@@ -211,19 +199,11 @@
             destination: destinationLocation,
             Debugging: debug,
             current_blocked: blockedNodeID,
-<<<<<<< HEAD
             b4_blocked_img_path: beforebeforeQuote,
             sheltered: sheltered,
             NoStairs: NoStairs,
             MultiStop: MultiStop,
             MultiStopArray: MultiStopArray
-=======
-            b4_blocked_img_path : beforebeforeQuote,
-            sheltered: sheltered , 
-            NoStairs : NoStairs , 
-            MultiStop : MultiStop , 
-            MultiStopArray : MultiStopArray
->>>>>>> 3639c963
         };
 
         try {
