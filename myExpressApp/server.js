--- conflicted
+++ resolved
@@ -131,11 +131,7 @@
     }
     console.log(inputData);
     const serializedData = JSON.stringify(inputData);
-<<<<<<< HEAD
     
-=======
-    console.log(serializedData);
->>>>>>> c9931a3e
     const cppProcess = spawn(__dirname + '/../Dijkstra/main.exe' , []);
     cppProcess.stdin.write(serializedData);
     cppProcess.stdin.end();
@@ -152,14 +148,12 @@
             nodes[i] += direction_img(directions[i-1] , directions[i]);//direction
         }
         nodes[directions.length] += "67";
-<<<<<<< HEAD
         const id_string = nodes.join(",");
         console.log(id_string);
         const query = `SELECT pov , direction,filepath FROM pictures WHERE unique_id IN (${id_string}) ORDER BY FIELD(node_id,${outputData[0]})`;
         let final = "";
         
-        
-        let workspace = `http://localhost:5500/Pictures`; 
+        let workspace = `http://localhost:5500/Pictures`;
 
         connection.query(query, (err, results) => {
             if (err){
@@ -168,34 +162,7 @@
             }
             results.forEach(result => {
                 final += template_img(workspace + `/${result.pov}/${result.direction}/` + result.filepath + ".png");
-                //final += template_img("../Pictures" + `/${result.pov}/${result.direction}/` + result.filepath + ".png");
-=======
-        console.log(nodes);
-        try {
-            // Query the 'users' table for a specific user by ID
-            const { data, error } = await supabase
-                .from('pictures')
-                .select('unique_id , filepath')
-                .in('unique_id', nodes)
-                .order('node_id', { ascending: true });
-            if (error) {
-                throw error;
-            }
-            const data_length  = data.length;
-            const fixedLengthArray = new Array(data_length).fill("");
-            
-            data.forEach(result => {
-                let index = 0;
-                for(let i = 0 ; i < data_length ; i ++){
-                    if(result.unique_id == parseInt(nodes[i])){
-                        index = i;
-                        break;
-                    }
-                }                
-                fixedLengthArray[index] = template_img(result.filepath);
->>>>>>> c9931a3e
             });
-            const final = fixedLengthArray.join('');
             res.send(final);
         } catch (error) {
             res.status(500).json({ error: error.message });
