--- conflicted
+++ resolved
@@ -101,12 +101,8 @@
 }
 
 app.get('/' , (req ,res) => { 
-<<<<<<< HEAD
     const filepath = path.join(__dirname , '..' , 'OrbWeb.htm' );
     res.sendFile(filepath);
-=======
-    res.sendFile(`C:\\Users\\raviv\\OneDrive\\Desktop\\NUS\\Orbital\\Orbital_website` +  '/OrbWeb.htm');
->>>>>>> 2a6e3fbe
 });
 
 app.post('/formPost' , (req ,res) => { 
